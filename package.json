{
  "name": "iobroker.smappee",
  "version": "0.2.3",
  "engines": {
    "node": ">=10.0.0"
  },
  "description": "smappee",
  "author": {
    "name": "Marcel Adam",
    "email": "marceladam@gmx.ch"
  },
  "contributors": [{
    "name": "Marcel Adam",
    "email": "marceladam@gmx.ch"
  }],
  "homepage": "https://github.com/iobroker-community-adapters/ioBroker.smappee",
  "license": "MIT",
  "keywords": [
    "ioBroker",
    "smappee",
    "Smart Home",
    "home automation"
  ],
  "repository": {
    "type": "git",
    "url": "https://github.com/iobroker-community-adapters/ioBroker.smappee"
  },
  "dependencies": {
<<<<<<< HEAD
    "mqtt": "^4.2.6",
=======
    "mqtt": "^4.2.1",
>>>>>>> ec0142ad
    "@iobroker/adapter-core": "^2.2.1"
  },
  "devDependencies": {
    "gulp": "^4.0.0",
<<<<<<< HEAD
    "mocha": "^8.2.1",
=======
    "mocha": "^8.1.3",
>>>>>>> ec0142ad
    "chai": "^4.2.0",
    "@iobroker/testing": "^2.1.0"
  },
  "main": "main.js",
  "scripts": {
    "test": "npm run test:package && npm run test:unit",
    "test:package": "mocha test/package --exit",
    "test:unit": "mocha test/unit --exit",
    "test:integration": "mocha test/integration --exit"
  },
  "bugs": {
    "url": "https://github.com/iobroker-community-adapters/ioBroker.smappee/issues"
  },
  "readmeFilename": "README.md"
}<|MERGE_RESOLUTION|>--- conflicted
+++ resolved
@@ -26,20 +26,16 @@
     "url": "https://github.com/iobroker-community-adapters/ioBroker.smappee"
   },
   "dependencies": {
-<<<<<<< HEAD
-    "mqtt": "^4.2.6",
-=======
+
     "mqtt": "^4.2.1",
->>>>>>> ec0142ad
+
     "@iobroker/adapter-core": "^2.2.1"
   },
   "devDependencies": {
     "gulp": "^4.0.0",
-<<<<<<< HEAD
-    "mocha": "^8.2.1",
-=======
+
     "mocha": "^8.1.3",
->>>>>>> ec0142ad
+
     "chai": "^4.2.0",
     "@iobroker/testing": "^2.1.0"
   },
