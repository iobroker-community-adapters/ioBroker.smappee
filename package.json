{
  "name": "iobroker.smappee",
  "version": "0.3.0",
  "engines": {
    "node": ">=18"
  },
  "description": "smappee",
  "author": {
    "name": "Marcel Adam",
    "email": "marceladam@gmx.ch"
  },
  "contributors": [
    {
      "name": "Marcel Adam",
      "email": "marceladam@gmx.ch"
    }
  ],
  "homepage": "https://github.com/iobroker-community-adapters/ioBroker.smappee",
  "license": "MIT",
  "keywords": [
    "ioBroker",
    "smappee",
    "Smart Home",
    "home automation"
  ],
  "repository": {
    "type": "git",
    "url": "https://github.com/iobroker-community-adapters/ioBroker.smappee"
  },
  "dependencies": {
    "@iobroker/adapter-core": "^3.2.2",
    "mqtt": "^5.10.2"
  },
  "devDependencies": {
    "@alcalzone/release-script": "^3.8.0",
    "@alcalzone/release-script-plugin-iobroker": "^3.7.2",
    "@alcalzone/release-script-plugin-license": "^3.7.0",
    "@alcalzone/release-script-plugin-manual-review": "^3.7.0",
    "@iobroker/adapter-dev": "^1.3.0",
    "@iobroker/testing": "^5.0.0",
    "@tsconfig/node14": "^14.1.0",
    "@types/chai": "^4.3.11",
    "@types/chai-as-promised": "^7.1.8",
    "@types/mocha": "^10.0.9",
    "@types/node": "^22.9.0",
    "@types/proxyquire": "^1.3.31",
    "@types/sinon": "^17.0.3",
    "@types/sinon-chai": "^3.2.12",
<<<<<<< HEAD
    "chai": "^4.4.1",
    "chai-as-promised": "^8.0.0",
=======
    "chai": "^4.5.0",
    "chai-as-promised": "^7.1.2",
>>>>>>> 7aec8ab0
    "eslint": "^8.57.0",
    "eslint-config-prettier": "^9.1.0",
    "eslint-plugin-prettier": "^5.2.1",
    "mocha": "^10.8.2",
    "prettier": "^3.3.3",
    "proxyquire": "^2.1.3",
    "sinon": "^19.0.2",
    "sinon-chai": "^3.7.0",
    "typescript": "~5.6.3"
  },
  "main": "main.js",
  "scripts": {
    "test:js": "mocha --config test/mocharc.custom.json \"{!(node_modules|test)/**/*.test.js,*.test.js,test/**/test!(PackageFiles|Startup).js}\"",
    "test:package": "mocha test/package --exit",
    "test:integration": "mocha test/integration --exit",
    "test": "npm run test:js && npm run test:package",
    "check": "tsc --noEmit -p tsconfig.check.json",
    "lint": "eslint .",
    "translate": "translate-adapter",
    "release": "release-script"
  },
  "files": [
    "admin{,/!(src)/**}/!(tsconfig|tsconfig.*).json",
    "admin{,/!(src)/**}/*.{html,css,png,svg,jpg,js}",
    "lib/",
    "www/",
    "io-package.json",
    "LICENSE",
    "main.js"
  ],
  "bugs": {
    "url": "https://github.com/iobroker-community-adapters/ioBroker.smappee/issues"
  },
  "readmeFilename": "README.md"
}<|MERGE_RESOLUTION|>--- conflicted
+++ resolved
@@ -46,13 +46,8 @@
     "@types/proxyquire": "^1.3.31",
     "@types/sinon": "^17.0.3",
     "@types/sinon-chai": "^3.2.12",
-<<<<<<< HEAD
-    "chai": "^4.4.1",
     "chai-as-promised": "^8.0.0",
-=======
     "chai": "^4.5.0",
-    "chai-as-promised": "^7.1.2",
->>>>>>> 7aec8ab0
     "eslint": "^8.57.0",
     "eslint-config-prettier": "^9.1.0",
     "eslint-plugin-prettier": "^5.2.1",
