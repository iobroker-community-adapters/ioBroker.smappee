{
  "name": "iobroker.smappee",
  "version": "0.3.0",
  "engines": {
    "node": ">=18"
  },
  "description": "smappee",
  "author": {
    "name": "Marcel Adam",
    "email": "marceladam@gmx.ch"
  },
  "contributors": [
    {
      "name": "Marcel Adam",
      "email": "marceladam@gmx.ch"
    }
  ],
  "homepage": "https://github.com/iobroker-community-adapters/ioBroker.smappee",
  "license": "MIT",
  "keywords": [
    "ioBroker",
    "smappee",
    "Smart Home",
    "home automation"
  ],
  "repository": {
    "type": "git",
    "url": "https://github.com/iobroker-community-adapters/ioBroker.smappee"
  },
  "dependencies": {
<<<<<<< HEAD
    "@iobroker/adapter-core": "^3.1.6",
    "mqtt": "^5.10.1"
=======
    "@iobroker/adapter-core": "^3.2.2",
    "mqtt": "^5.5.5"
>>>>>>> 48d0a759
  },
  "devDependencies": {
    "@alcalzone/release-script": "^3.8.0",
    "@alcalzone/release-script-plugin-iobroker": "^3.7.2",
    "@alcalzone/release-script-plugin-license": "^3.7.0",
    "@alcalzone/release-script-plugin-manual-review": "^3.7.0",
    "@iobroker/adapter-dev": "^1.3.0",
    "@iobroker/testing": "^4.1.3",
    "@tsconfig/node14": "^14.1.0",
    "@types/chai": "^4.3.11",
    "@types/chai-as-promised": "^7.1.8",
    "@types/mocha": "^10.0.6",
    "@types/node": "^20.14.9",
    "@types/proxyquire": "^1.3.31",
    "@types/sinon": "^17.0.3",
    "@types/sinon-chai": "^3.2.12",
    "chai": "^4.5.0",
    "chai-as-promised": "^7.1.2",
    "eslint": "^8.57.0",
    "eslint-config-prettier": "^9.1.0",
    "eslint-plugin-prettier": "^5.2.1",
    "mocha": "^10.4.0",
    "prettier": "^3.3.3",
    "proxyquire": "^2.1.3",
    "sinon": "^17.0.1",
    "sinon-chai": "^3.7.0",
    "typescript": "~5.6.3"
  },
  "main": "main.js",
  "scripts": {
    "test:js": "mocha --config test/mocharc.custom.json \"{!(node_modules|test)/**/*.test.js,*.test.js,test/**/test!(PackageFiles|Startup).js}\"",
    "test:package": "mocha test/package --exit",
    "test:integration": "mocha test/integration --exit",
    "test": "npm run test:js && npm run test:package",
    "check": "tsc --noEmit -p tsconfig.check.json",
    "lint": "eslint .",
    "translate": "translate-adapter",
    "release": "release-script"
  },
  "files": [
    "admin{,/!(src)/**}/!(tsconfig|tsconfig.*).json",
    "admin{,/!(src)/**}/*.{html,css,png,svg,jpg,js}",
    "lib/",
    "www/",
    "io-package.json",
    "LICENSE",
    "main.js"
  ],
  "bugs": {
    "url": "https://github.com/iobroker-community-adapters/ioBroker.smappee/issues"
  },
  "readmeFilename": "README.md"
}<|MERGE_RESOLUTION|>--- conflicted
+++ resolved
@@ -28,13 +28,9 @@
     "url": "https://github.com/iobroker-community-adapters/ioBroker.smappee"
   },
   "dependencies": {
-<<<<<<< HEAD
-    "@iobroker/adapter-core": "^3.1.6",
     "mqtt": "^5.10.1"
-=======
     "@iobroker/adapter-core": "^3.2.2",
     "mqtt": "^5.5.5"
->>>>>>> 48d0a759
   },
   "devDependencies": {
     "@alcalzone/release-script": "^3.8.0",
